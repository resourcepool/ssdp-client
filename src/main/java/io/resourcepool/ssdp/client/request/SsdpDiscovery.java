package io.resourcepool.ssdp.client.request;

import io.resourcepool.ssdp.client.SsdpParams;
import io.resourcepool.ssdp.model.DiscoveryOptions;

import java.net.DatagramPacket;

import static io.resourcepool.ssdp.client.SsdpParams.UTF_8;

/**
 * This creates the SSDP Discovery Request.
 *
 * @author Loïc Ortola on 05/08/2017
 */
public abstract class SsdpDiscovery {

  /**
   * Get Datagram from serviceType.
   *
   * @param serviceType the serviceType
   * @param options the Request Discovery Options
   * @return the DatagramPacket matching the search request
   */
  public static DatagramPacket getDatagram(String serviceType, DiscoveryOptions options) {
    StringBuilder sb = new StringBuilder("M-SEARCH * HTTP/1.1\r\n");
    sb.append("HOST: " + SsdpParams.getSsdpMulticastAddress().getHostAddress() + ":" + SsdpParams.getSsdpMulticastPort() + "\r\n");
    sb.append("MAN: \"ssdp:discover\"\r\n");
    sb.append("MX: " + options.getMaxWaitTimeSeconds() + "\r\n");
<<<<<<< HEAD
    if (options.getUserAgent() != null) {
      sb.append("USER-AGENT: " + options.getUserAgent() + "\r\n");
    }
    sb.append((serviceType == null || serviceType.trim().isEmpty()) ? "ST: ssdp:all\r\n" : "ST: " + serviceType + "\r\n\r\n");
=======
    sb.append("USER-AGENT: " + options.getUserAgent() + "\r\n");
    sb.append((serviceType == null || serviceType.trim().isEmpty()) ? "ST: ssdp:all\r\n" : "ST: " + serviceType + "\r\n");
    sb.append("\r\n");

>>>>>>> efcd898e
    byte[] content = sb.toString().getBytes(UTF_8);
    return new DatagramPacket(content, content.length, SsdpParams.getSsdpMulticastAddress(), SsdpParams.getSsdpMulticastPort());
  }
}<|MERGE_RESOLUTION|>--- conflicted
+++ resolved
@@ -26,17 +26,12 @@
     sb.append("HOST: " + SsdpParams.getSsdpMulticastAddress().getHostAddress() + ":" + SsdpParams.getSsdpMulticastPort() + "\r\n");
     sb.append("MAN: \"ssdp:discover\"\r\n");
     sb.append("MX: " + options.getMaxWaitTimeSeconds() + "\r\n");
-<<<<<<< HEAD
     if (options.getUserAgent() != null) {
       sb.append("USER-AGENT: " + options.getUserAgent() + "\r\n");
-    }
-    sb.append((serviceType == null || serviceType.trim().isEmpty()) ? "ST: ssdp:all\r\n" : "ST: " + serviceType + "\r\n\r\n");
-=======
-    sb.append("USER-AGENT: " + options.getUserAgent() + "\r\n");
+    }    
     sb.append((serviceType == null || serviceType.trim().isEmpty()) ? "ST: ssdp:all\r\n" : "ST: " + serviceType + "\r\n");
     sb.append("\r\n");
 
->>>>>>> efcd898e
     byte[] content = sb.toString().getBytes(UTF_8);
     return new DatagramPacket(content, content.length, SsdpParams.getSsdpMulticastAddress(), SsdpParams.getSsdpMulticastPort());
   }
